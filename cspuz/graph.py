from typing import Iterator, List, Optional, Sequence, Tuple, Union, cast, overload

from .array import Array2D, BoolArray1D, BoolArray2D, IntArray1D, IntArray2D, _infer_shape
from .constraints import IntExpr, BoolExpr, Op, count_true, then, fold_or
from .expr import BoolExprLike, IntExprLike
from .grid_frame import BoolGridFrame, BoolInnerGridFrame
from .configuration import config
from .solver import Solver


class Graph(object):
    num_vertices: int
    edges: List[Tuple[int, int]]
    incident_edges: List[List[Tuple[int, int]]]

    def __init__(self, num_vertices):
        self.num_vertices = num_vertices
        self.edges = []
        self.incident_edges = [[] for i in range(self.num_vertices)]

    def __len__(self) -> int:
        return len(self.edges)

    def __iter__(self) -> Iterator[Tuple[int, int]]:
        return iter(self.edges)

    def __getitem__(self, item: int) -> Tuple[int, int]:
        return self.edges[item]

    def add_edge(self, i: int, j: int):
        edge_id = len(self.edges)
        self.edges.append((i, j))
        self.incident_edges[i].append((j, edge_id))
        self.incident_edges[j].append((i, edge_id))

    def line_graph(self) -> "Graph":
        n = self.num_vertices
        edges = set()
        for v in range(n):
            for i in range(len(self.incident_edges[v])):
                for j in range(i):
                    x = self.incident_edges[v][i][1]
                    y = self.incident_edges[v][j][1]
                    if x < y:
                        edges.add((x, y))
                    else:
                        edges.add((y, x))
        ret = Graph(len(self))
        for x, y in edges:
            ret.add_edge(x, y)
        return ret


def _get_array_shape_2d(array):
    if isinstance(array, Array2D):
        return array.shape
    else:
        shape = _infer_shape(array)
        return shape


def _grid_graph(height: int, width: int) -> Graph:
    graph = Graph(height * width)
    for y in range(height):
        for x in range(width):
            if x < width - 1:
                graph.add_edge(y * width + x, y * width + (x + 1))
            if y < height - 1:
                graph.add_edge(y * width + x, (y + 1) * width + x)
    return graph


def _from_grid_frame(grid_frame):
    height = grid_frame.height
    width = grid_frame.width
    edges = []
    graph = Graph((height + 1) * (width + 1))
    for y in range(height + 1):
        for x in range(width + 1):
            if y != height:
                edges.append(grid_frame[y * 2 + 1, x * 2])
                graph.add_edge(y * (width + 1) + x, (y + 1) * (width + 1) + x)
            if x != width:
                edges.append(grid_frame[y * 2, x * 2 + 1])
                graph.add_edge(y * (width + 1) + x, y * (width + 1) + (x + 1))
    return edges, graph


def _active_vertices_connected(
    solver: Solver,
    is_active: Sequence[BoolExprLike],
    graph: Graph,
    acyclic: bool = False,
    use_graph_primitive: Optional[bool] = None,
):
    if use_graph_primitive is None:
        use_graph_primitive = config.use_graph_primitive
    if use_graph_primitive and not acyclic:
        if len(is_active) != graph.num_vertices:
            raise ValueError(
                "is_active must have the same number of items as that of vertices in graph"
            )
        solver.ensure(
            BoolExpr(
                Op.GRAPH_ACTIVE_VERTICES_CONNECTED,
                [graph.num_vertices, len(graph)]
                + [is_active[i] for i in range(len(is_active))]  # type: ignore
                + sum([[x, y] for x, y in graph.edges], []),  # type: ignore
            )
        )
        return

    n = graph.num_vertices

    ranks = solver.int_array(n, 0, n - 1)
    is_root = solver.bool_array(n)

    for i in range(n):
        less_ranks = [((ranks[j] < ranks[i]) & is_active[j]) for j, _ in graph.incident_edges[i]]
        if acyclic:
            for j, _ in graph.incident_edges[i]:
                if i < j:
                    solver.ensure(ranks[j] != ranks[i])
            solver.ensure(then(is_active[i], count_true(less_ranks + [is_root[i]]) == 1))
        else:
            solver.ensure(then(is_active[i], count_true(less_ranks + [is_root[i]]) >= 1))
    solver.ensure(count_true(is_root) <= 1)


@overload
def active_vertices_connected(
    solver: Solver,
    is_active: Union[Sequence[BoolExprLike], BoolArray1D],
    graph: Graph,
    *,
    acyclic: bool = False,
    use_graph_primitive: Optional[bool] = None,
):
    ...


@overload
def active_vertices_connected(
    solver: Solver,
    is_active: BoolArray2D,
    *,
    acyclic: bool = False,
    use_graph_primitive: Optional[bool] = None,
):
    ...


def active_vertices_connected(
    solver: Solver,
    is_active: Union[Sequence[BoolExprLike], BoolArray1D, BoolArray2D],
    graph: Optional[Graph] = None,
    *,
    acyclic: bool = False,
    use_graph_primitive: Optional[bool] = None,
):
    """Add a constraint that all "active" vertices are "connected" in the given `graph`.

    `is_active` must have the same number of elements as the number of vertices in `graph` (or
    `graph` must be able to be inferred from `is_active`; described later). Then, "active" vertices
    are those whose corresponding boolean value in `is_active` is true. All active vertices are
    "connected" if, for any active vertices u and v, v is reachable from u via a path in the graph
    consisting only of active vertices, or more formally, the induced subgraph by all active
    vertices are connected.

    If `is_active` is :class:`BoolArray2D`, the grid graph is automatically inferred from it.
    Vertices adjacent to (i, j) are (i - 1, j), (i + 1, j), (i, j - 1) and (i, j + 1) (some of
    them may be absent because they are out of the grid). In this case, `graph` should not be
    explicitly specified.

    Args:
        solver (Solver): The :class:`Solver` object to which this constraint should be added.
        is_active (Union[Sequence[BoolExprLike], BoolArray1D, BoolArray2D]): Sequence of boolean
        values or :class:`BoolArray2D` representing whether vertices are active or not.
        graph (Optional[Graph], optional): Graph for this constraint. If `is_active` is
        :class:`BoolArray2D`, this is automatically inferred and should be omitted.
        acyclic (bool, optional): If `True` is specified, not only active vertices are expected to
        be connected, they should be "acyclic": there must be a unique path (consisting only of
        active vetcies) between any pair of two active vertices. Note that if this option is
        enabled, primitive graph operators are not used even if `use_graph_primitive` is `True`.
        use_graph_primitive (Optional[bool], optional): Whether primitive graph operators are used
        to represent this constraint. If omitted, the default configuration is used.
        Such operators are available in `sugar`, `sugar_extended`, `csugar` and `enigma_csp`
        backends, but depending on the configuration of the backend executable, they may not be
        supported.

    Raises:
        TypeError: If `graph` is not inferred from `is_active` and unspecified, or inferred and
        explicitly specified.
    """
    if graph is None:
        if not isinstance(is_active, BoolArray2D):
            raise TypeError("'is_active' should be a BoolArray2D if graph is not " "specified")
        height, width = is_active.shape
        is_active2: Sequence[BoolExprLike] = is_active.flatten().data
        graph2 = _grid_graph(height, width)
    else:
        if isinstance(is_active, BoolArray2D):
            raise TypeError("'is_active' should be sequence-like if graph is specified")
        elif isinstance(is_active, BoolArray1D):
            is_active2 = is_active.data
        else:
            is_active2 = is_active
        graph2 = graph

    _active_vertices_connected(
        solver, is_active2, graph2, acyclic=acyclic, use_graph_primitive=use_graph_primitive
    )


@overload
def active_vertices_not_adjacent(
    solver: Solver, is_active: Union[Sequence[BoolExprLike], BoolArray1D], graph: Graph
):
    ...


@overload
def active_vertices_not_adjacent(solver: Solver, is_active: BoolArray2D):
    ...


def active_vertices_not_adjacent(
    solver: Solver,
    is_active: Union[Sequence[BoolExprLike], BoolArray1D, BoolArray2D],
    graph: Optional[Graph] = None,
):
    if graph is None:
        if not isinstance(is_active, BoolArray2D):
            raise TypeError("'is_active' should be a BoolArray2D if graph is not " "specified")
        solver.ensure(~(is_active[1:, :] & is_active[:-1, :]))
        solver.ensure(~(is_active[:, 1:] & is_active[:, :-1]))
    else:
        if isinstance(is_active, BoolArray2D):
            raise TypeError("'is_active' should be sequence-like if graph is specified")
        for i, j in graph:
            solver.ensure(~(is_active[i] & is_active[j]))


@overload
def active_vertices_not_adjacent_and_not_segmenting(
    solver: Solver, is_active: BoolArray1D, graph: Graph
):
    ...


@overload
def active_vertices_not_adjacent_and_not_segmenting(solver: Solver, is_active: BoolArray2D):
    ...


# TODO: support Sequence[BoolExprLike]
def active_vertices_not_adjacent_and_not_segmenting(
    solver: Solver, is_active: Union[BoolArray1D, BoolArray2D], graph: Optional[Graph] = None
):
    if graph is None:
        if not isinstance(is_active, BoolArray2D):
            raise TypeError("'is_active' should be a BoolArray2D if graph is not " "specified")
        active_vertices_not_adjacent(solver, is_active)
        height, width = is_active.shape
        ranks = solver.int_array((height, width), 0, (height * width - 1) // 2)
        for y in range(height):
            for x in range(width):
                less_ranks = []
                nonzero = False
                for dy in [-1, 1]:
                    for dx in [-1, 1]:
                        y2 = y + dy
                        x2 = x + dx
                        if 0 <= y2 < height and 0 <= x2 < width:
                            less_ranks.append((ranks[y2, x2] < ranks[y, x]) & is_active[y2, x2])
                            if (y2, x2) < (y, x):
                                solver.ensure(ranks[y2, x2] != ranks[y, x])
                        else:
                            nonzero = True
                solver.ensure(
                    is_active[y, x].then(count_true(less_ranks) <= (0 if nonzero else 1))
                )
    else:
        if isinstance(is_active, BoolArray2D):
            raise TypeError("'is_active' should be sequence-like if graph is specified")
        active_vertices_not_adjacent(solver, is_active, graph)
        active_vertices_connected(solver, ~is_active, graph)


def active_edges_acyclic(
    solver: Solver, is_active_edge: Union[Sequence[BoolExprLike], BoolArray1D], graph: Graph
):
    n = graph.num_vertices

    ranks = solver.int_array(n, 0, n - 1)

    for i in range(n):
        less_ranks = []
        for j, e in graph.incident_edges[i]:
            less_ranks.append((ranks[j] < ranks[i]) & is_active_edge[e])
            if i < j:
                solver.ensure(ranks[i] != ranks[j])
        solver.ensure(count_true(less_ranks) <= 1)


def _division_connected(
    solver: Solver,
    division: Union[Sequence[IntExprLike], IntArray1D],
    num_regions: int,
    graph: Graph,
    roots: Optional[Sequence[Optional[int]]] = None,
    allow_empty_group: bool = False,
    use_graph_primitive: Optional[bool] = None,
):
    if use_graph_primitive is None:
        use_graph_primitive = config.use_graph_primitive

    n = graph.num_vertices
    m = len(graph)

    if use_graph_primitive:
        for i in range(num_regions):
            region = solver.bool_array(n)
            solver.ensure(region == (division == i))
            _active_vertices_connected(solver, region.data, graph, use_graph_primitive=True)

            if not allow_empty_group:
                solver.ensure(count_true(region) >= 1)

        if roots is not None:
            for i, r in enumerate(roots):
                if r is not None:
                    if not isinstance(r, int):
                        raise TypeError("each element in 'roots' must be 'int'")
                    solver.ensure(division[r] == i)
        return

    rank = solver.int_array(n, 0, n - 1)
    is_root = solver.bool_array(n)
    spanning_forest = solver.bool_array(m)

    for i in range(n):
        less_ranks = []
        for j, e in graph.incident_edges[i]:
            less_ranks.append(spanning_forest[e] & (rank[i] > rank[j]))
            if i < j:
                solver.ensure(
                    spanning_forest[e].then((division[i] == division[j]) & (rank[i] != rank[j]))
                )
        solver.ensure(count_true(less_ranks) == is_root[i].cond(0, 1))
    for i in range(num_regions):
        if allow_empty_group:
            solver.ensure(count_true([r & (n == i) for r, n in zip(is_root, division)]) <= 1)
        else:
            solver.ensure(count_true([r & (n == i) for r, n in zip(is_root, division)]) == 1)
    if roots is not None:
        for i, r in enumerate(roots):
            if r is not None:
                solver.ensure(division[r] == i)
                solver.ensure(is_root[r])


@overload
def division_connected(
    solver: Solver,
    division: Union[Sequence[IntExprLike], IntArray1D],
    num_regions: int,
    graph: Graph = None,
    *,
    roots: Optional[Sequence[Optional[int]]] = None,
    allow_empty_group=False,
):
    ...


@overload
def division_connected(
    solver: Solver,
    division: IntArray2D,
    num_regions: int,
    *,
    roots: Optional[Sequence[Optional[int]]] = None,
    allow_empty_group=False,
):
    ...


def division_connected(
    solver: Solver,
    division: Union[Sequence[IntExprLike], IntArray1D, IntArray2D],
    num_regions: int,
    graph: Optional[Graph] = None,
    *,
    roots: Union[Sequence[Optional[int]], Sequence[Optional[Tuple[int, int]]]] = None,
    allow_empty_group=False,
):
    if graph is None:
        if not isinstance(division, IntArray2D):
            raise TypeError("'division' should be a IntArray2D if graph is not " "specified")
        height, width = division.shape
        if roots is None:
            roots_conv: Optional[List[Optional[int]]] = None
        else:
            roots_conv = []
            for a in roots:
                if a is None:
                    roots_conv.append(a)
                else:
                    if isinstance(a, int):
                        raise TypeError(
                            "each element in 'roots' must be tuple (y, x) "
                            "if 'division' is an IntArray2D"
                        )
                    y, x = a
                    roots_conv.append(y * width + x)
        _division_connected(
            solver,
            division.flatten(),
            num_regions,
            _grid_graph(height, width),
            roots=roots_conv,
            allow_empty_group=allow_empty_group,
        )
    else:
        if isinstance(division, IntArray2D):
            raise TypeError("'division' should be sequence-like if graph is specified")
        _division_connected(
            solver,
            division,
            num_regions,
            graph,
            roots=cast("Sequence[Optional[int]]", roots),
            allow_empty_group=allow_empty_group,
        )


def _division_connected_variable_groups(
    solver: Solver,
    graph: Graph,
    group_size: Union[None, IntArray1D, IntExprLike, Sequence[Optional[IntExprLike]]] = None,
) -> IntArray1D:
    n = graph.num_vertices
    m = len(graph)

    group_id = solver.int_array(n, 0, n - 1)
    rank = solver.int_array(n, 0, n - 1)
    is_root = solver.bool_array(n)
    is_active_edge = solver.bool_array(m)
    solver.ensure(is_root == (rank == 0))

    for i in range(n):
        solver.ensure(is_root[i].then(group_id[i] == i))
        for j, e in graph.incident_edges[i]:
            solver.ensure(is_active_edge[e].then(rank[j] != rank[i]))
        solver.ensure(
            count_true(
                [is_active_edge[e] & (rank[j] < rank[i]) for j, e in graph.incident_edges[i]]
            )
            == is_root[i].cond(0, 1)
        )
    for i, (u, v) in enumerate(graph):
        solver.ensure(is_active_edge[i].then(group_id[u] == group_id[v]))
    if group_size is not None:
        downstream_size = solver.int_array(n, 1, n)
        total_size = solver.int_array(n, 1, n)
        solver.ensure(downstream_size <= total_size)
        solver.ensure(is_root.then(downstream_size == total_size))
        for i in range(n):
            solver.ensure(
                sum(
                    [
                        (is_active_edge[e] & (rank[j] > rank[i])).cond(downstream_size[j], 0)
                        for j, e in graph.incident_edges[i]
                    ]
                )
                + 1
                == downstream_size[i]
            )

            if isinstance(group_size, (int, IntExpr)):
                s: Optional[IntExprLike] = group_size
            else:
                gi = group_size[i]
                if gi is not None and not isinstance(gi, (int, IntExpr)):
                    raise TypeError("invalid type for element of 'group_size'")
                s = gi
            if s is not None:
                solver.ensure(total_size[i] == s)
        if not isinstance(group_size, (int, IntExpr)):
            for i, (u, v) in enumerate(graph):
                s = total_size[u]
                t = total_size[v]
                solver.ensure(is_active_edge[i].then(s == t))
    return group_id


@overload
def division_connected_variable_groups(
    solver: Solver,
    *,
    shape: Optional[Tuple[int, int]] = None,
    group_size: Union[
        None, IntExprLike, IntArray2D, Sequence[Sequence[Optional[IntExprLike]]]
    ] = None,
):
    ...


@overload
def division_connected_variable_groups(
    solver: Solver,
    *,
    graph: Graph,
    group_size: Union[None, IntExprLike, IntArray1D, Sequence[Optional[IntExprLike]]] = None,
):
    ...


def division_connected_variable_groups(
    solver: Solver,
    *,
    graph: Optional[Graph] = None,
    shape: Optional[Tuple[int, int]] = None,
    group_size: Union[
        None,
        IntExprLike,
        IntArray1D,
        Sequence[Optional[IntExprLike]],
        IntArray2D,
        Sequence[Sequence[Optional[IntExprLike]]],
    ] = None,
):
    if graph is None:
        if shape is None:
            if group_size is None:
                raise ValueError("grid size cannot be inferred")
            shape = _get_array_shape_2d(group_size)
        if group_size is None:
            group_size_converted: Union[None, IntExprLike, Sequence[Optional[IntExprLike]]] = None
        elif isinstance(group_size, (int, IntExpr)):
            group_size_converted = group_size
        elif isinstance(group_size, IntArray2D):
            group_size_converted = group_size.flatten().data
        else:
            group_size_converted = []
            for row in group_size:
                if row is None or isinstance(row, (int, IntExpr)):
                    raise TypeError("invalid type for 'group_size'")
                group_size_converted += row
        height, width = shape
        group_id_flat = _division_connected_variable_groups(
            solver, _grid_graph(height, width), group_size=group_size_converted
        )
        return group_id_flat.reshape(shape)
    else:
        if shape is not None:
            raise ValueError("`graph` and `shape` cannot be specified at the same time")
        return _division_connected_variable_groups(
            solver, graph, group_size=group_size  # type: ignore
        )


def _division_connected_variable_groups_with_borders(
    solver: Solver,
    graph: Graph,
    group_size: Union[IntArray1D, Sequence[Optional[IntExprLike]]],
    is_border: Sequence[BoolExprLike],
    use_graph_primitive: Optional[bool],
):
    if use_graph_primitive is None:
        use_graph_primitive = config.use_graph_division_primitive

    if len(group_size) != graph.num_vertices:
        raise ValueError(
            "group_size must have the same number of items as that of vertices in graph"
        )
    if len(is_border) != len(graph):
        raise ValueError("group_size must have the same number of items as that of edges in graph")

    if use_graph_primitive:
        solver.ensure(
            BoolExpr(
                Op.GRAPH_DIVISION,
                [graph.num_vertices, len(graph)]
                + [group_size[i] for i in range(len(group_size))]  # type: ignore
                + sum([[x, y] for x, y in graph.edges], [])  # type: ignore
                + [is_border[i] for i in range(len(is_border))],  # type: ignore
            )
        )
    else:
        group_id = _division_connected_variable_groups(solver, graph, group_size)
        for i, (u, v) in enumerate(graph):
            solver.ensure(is_border[i] == (group_id[u] != group_id[v]))


def division_connected_variable_groups_with_borders(
    solver: Solver,
    *,
    group_size: Union[
        None,
        Sequence[Optional[IntExprLike]],
        IntArray2D,
    ],
    is_border: Union[Sequence[BoolExprLike], BoolInnerGridFrame],
    graph: Graph = None,
    use_graph_primitive: Optional[bool] = None,
):
    if graph is None:
        if not isinstance(group_size, IntArray2D):
            raise TypeError("`group_size` should be an IntArray2D if graph is not specified")
        if not isinstance(is_border, BoolInnerGridFrame):
            raise TypeError("`is_border` should be a BoolInnerGridFrame if graph is not specified")

        group_size_flat = group_size.flatten()
        edges, graph = _from_grid_frame(is_border.dual())
        _division_connected_variable_groups_with_borders(
            solver, graph, group_size_flat, edges, use_graph_primitive
        )
    else:
        if isinstance(group_size, IntArray2D):
            raise TypeError("`group_size` should not be an IntArray2D if graph is specified")
        if isinstance(is_border, BoolInnerGridFrame):
            raise TypeError(
                "`is_border` should not be an BoolInnerGridFrame if graph is specified"
            )
        if group_size is None:
            group_size = [None for _ in range(graph.num_vertices)]
        _division_connected_variable_groups_with_borders(
            solver, graph, group_size, is_border, use_graph_primitive
        )


def _active_edges_single_cycle(
    solver: Solver,
    is_active_edge: Sequence[BoolExprLike],
    graph: Graph,
    use_graph_primitive: Optional[bool] = None,
):
    if use_graph_primitive is None:
        use_graph_primitive = config.use_graph_primitive
    n = graph.num_vertices

    is_passed = solver.bool_array(n)

    if use_graph_primitive:
        for i in range(n):
            degree = count_true([is_active_edge[e] for j, e in graph.incident_edges[i]])
            solver.ensure(degree == is_passed[i].cond(2, 0))

        line_graph = graph.line_graph()
        _active_vertices_connected(
            solver, is_active_edge, line_graph, acyclic=False, use_graph_primitive=True
        )
    else:
        rank = solver.int_array(n, 0, n - 1)
        is_root = solver.bool_array(n)

        for i in range(n):
            degree = count_true([is_active_edge[e] for j, e in graph.incident_edges[i]])
            solver.ensure(degree == is_passed[i].cond(2, 0))
            solver.ensure(
                is_passed[i].then(
                    count_true(
                        [
                            is_active_edge[e] & (rank[j] >= rank[i])
                            for j, e in graph.incident_edges[i]
                        ]
                    )
                    <= is_root[i].cond(2, 1)
                )
            )
        solver.ensure(count_true(is_root) == 1)
    return is_passed


@overload
def active_edges_single_cycle(
    solver: Solver, is_active_edge: BoolGridFrame, *, use_graph_primitive: Optional[bool] = None
):
    ...


@overload
def active_edges_single_cycle(
    solver: Solver,
    is_active_edge: Union[Sequence[BoolExprLike], BoolArray1D],
    graph: Graph,
    *,
    use_graph_primitive: Optional[bool] = None,
):
    ...


def active_edges_single_cycle(
    solver: Solver,
    is_active_edge: Union[BoolGridFrame, Sequence[BoolExprLike], BoolArray1D],
    graph: Optional[Graph] = None,
    *,
    use_graph_primitive: Optional[bool] = None,
):
    if graph is None:
        if not isinstance(is_active_edge, BoolGridFrame):
            raise TypeError(
                "`is_active_edge` should be a BoolGridFrame if graph is not " "specified"
            )
        edges, graph = _from_grid_frame(is_active_edge)
        is_passed_flat = _active_edges_single_cycle(
            solver, edges, graph, use_graph_primitive=use_graph_primitive
        )
        return is_passed_flat.reshape((is_active_edge.height + 1, is_active_edge.width + 1))
    else:
        if isinstance(is_active_edge, BoolGridFrame):
            raise TypeError("'is_active_edge' should be sequence-like if graph is " "specified")
        if isinstance(is_active_edge, BoolArray1D):
            is_active_edge = is_active_edge.data
        return _active_edges_single_cycle(
            solver, is_active_edge, graph, use_graph_primitive=use_graph_primitive
        )

<<<<<<< HEAD
def _active_edges_single_path(
    solver: Solver,
    is_active_edge: Sequence[BoolExprLike],
    graph: Graph,
    use_graph_primitive: Optional[bool] = None,
):
    if use_graph_primitive is None:
        use_graph_primitive = config.use_graph_primitive
    n = graph.num_vertices

    is_passed = solver.bool_array(n)
    is_endpoint = []

    if use_graph_primitive:
        for i in range(n):
            degree = count_true([is_active_edge[e] for j, e in graph.incident_edges[i]])
            solver.ensure(is_passed[i].then((degree == 1) | (degree == 2)))
            solver.ensure((~is_passed[i]).then(degree == 0))
            is_endpoint.append(degree == 1)
        solver.ensure(count_true(is_endpoint) == 2)
        line_graph = graph.line_graph()
        _active_vertices_connected(
            solver, is_active_edge, line_graph, acyclic=False, use_graph_primitive=True
        )
    else:
        raise RuntimeError('TODO')
    return is_passed


@overload
def active_edges_single_path(
    solver: Solver, is_active_edge: BoolGridFrame, *, use_graph_primitive: Optional[bool] = None
):
    ...


@overload
def active_edges_single_path(
    solver: Solver,
    is_active_edge: Union[Sequence[BoolExprLike], BoolArray1D],
    graph: Graph,
    *,
    use_graph_primitive: Optional[bool] = None,
):
    ...


def active_edges_single_path(
    solver: Solver,
    is_active_edge: Union[BoolGridFrame, Sequence[BoolExprLike], BoolArray1D],
    graph: Optional[Graph] = None,
    *,
    use_graph_primitive: Optional[bool] = None,
):
    if graph is None:
        if not isinstance(is_active_edge, BoolGridFrame):
            raise TypeError(
                "`is_active_edge` should be a BoolGridFrame if graph is not " "specified"
            )
        edges, graph = _from_grid_frame(is_active_edge)
        is_passed_flat = _active_edges_single_path(
            solver, edges, graph, use_graph_primitive=use_graph_primitive
        )
        return is_passed_flat.reshape((is_active_edge.height + 1, is_active_edge.width + 1))
    else:
        if isinstance(is_active_edge, BoolGridFrame):
            raise TypeError("'is_active_edge' should be sequence-like if graph is " "specified")
        if isinstance(is_active_edge, BoolArray1D):
            is_active_edge = is_active_edge.data
        return _active_edges_single_path(
            solver, is_active_edge, graph, use_graph_primitive=use_graph_primitive
        )
=======

def active_edges_connected_crossable(
    solver: Solver,
    is_active_edge: BoolGridFrame,
    *,
    single_cycle: bool = False,
    use_graph_primitive: Optional[bool] = None,
) -> Tuple[BoolArray2D, BoolArray2D]:  # is passed, is crossing
    height = is_active_edge.height + 1
    width = is_active_edge.width + 1

    is_passed = solver.bool_array((height, width))
    is_cross = solver.bool_array((height, width))

    solver.ensure(is_cross.then(is_passed))

    for y in range(height):
        for x in range(width):
            if y == 0 or y == height - 1 or x == 0 or x == width - 1:
                solver.ensure(~is_cross[y, x])

            d = count_true(is_active_edge.vertex_neighbors(y, x))
            solver.ensure((~is_passed[y, x]).then(d == 0))
            solver.ensure((is_passed[y, x] & is_cross[y, x]).then(d == 4))
            if single_cycle:
                solver.ensure((is_passed[y, x] & ~is_cross[y, x]).then(d == 2))
            else:
                solver.ensure((is_passed[y, x] & ~is_cross[y, x]).then(d >= 1))
                solver.ensure((is_passed[y, x] & ~is_cross[y, x]).then(d <= 2))

    is_passed_single = solver.bool_array((height, width))
    is_passed_double_horizontal = solver.bool_array((height, width))
    is_passed_double_vertical = solver.bool_array((height, width))

    solver.ensure(is_passed_single == (is_passed & ~is_cross))
    solver.ensure(is_passed_double_horizontal == is_cross)
    solver.ensure(is_passed_double_vertical == is_cross)

    g = Graph(height * width * 3 + (height - 1) * width + height * (width - 1))
    gv = []

    for y in range(height):
        for x in range(width):
            gv.append(is_passed_single[y, x])
            gv.append(is_passed_double_horizontal[y, x])
            gv.append(is_passed_double_vertical[y, x])

    for y in range(height - 1):
        for x in range(width):
            gv.append(is_active_edge.vertical[y, x])
    for y in range(height):
        for x in range(width - 1):
            gv.append(is_active_edge.horizontal[y, x])

    for y in range(height - 1):
        for x in range(width):
            eid = height * width * 3 + y * width + x
            v0 = (y * width + x) * 3
            v1 = ((y + 1) * width + x) * 3
            g.add_edge(eid, v0)
            g.add_edge(eid, v0 + 2)
            g.add_edge(eid, v1)
            g.add_edge(eid, v1 + 2)

    for y in range(height):
        for x in range(width - 1):
            eid = height * width * 3 + (height - 1) * width + y * (width - 1) + x
            v0 = (y * width + x) * 3
            v1 = (y * width + x + 1) * 3
            g.add_edge(eid, v0)
            g.add_edge(eid, v0 + 1)
            g.add_edge(eid, v1)
            g.add_edge(eid, v1 + 1)

    active_vertices_connected(solver, gv, graph=g, use_graph_primitive=use_graph_primitive)

    return is_passed, is_cross


def active_edges_single_cycle_crossable(
    solver: Solver,
    is_active_edge: BoolGridFrame,
    *,
    use_graph_primitive: Optional[bool] = None,
) -> Tuple[BoolArray2D, BoolArray2D]:  # is passed, is crossing
    return active_edges_connected_crossable(
        solver, is_active_edge, single_cycle=True, use_graph_primitive=use_graph_primitive
    )
>>>>>>> 539a2940
<|MERGE_RESOLUTION|>--- conflicted
+++ resolved
@@ -717,7 +717,7 @@
             solver, is_active_edge, graph, use_graph_primitive=use_graph_primitive
         )
 
-<<<<<<< HEAD
+      
 def _active_edges_single_path(
     solver: Solver,
     is_active_edge: Sequence[BoolExprLike],
@@ -790,7 +790,7 @@
         return _active_edges_single_path(
             solver, is_active_edge, graph, use_graph_primitive=use_graph_primitive
         )
-=======
+
 
 def active_edges_connected_crossable(
     solver: Solver,
@@ -878,5 +878,4 @@
 ) -> Tuple[BoolArray2D, BoolArray2D]:  # is passed, is crossing
     return active_edges_connected_crossable(
         solver, is_active_edge, single_cycle=True, use_graph_primitive=use_graph_primitive
-    )
->>>>>>> 539a2940
+    )